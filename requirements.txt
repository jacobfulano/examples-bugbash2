--- conflicted
+++ resolved
@@ -2,11 +2,7 @@
 # Each example subdir has its own `requirements.txt` with extra deps.
 # E.g. to install LLM folder deps, use `pip install -e .[llm]`
 
-<<<<<<< HEAD
-mosaicml>=0.12,<0.14
-=======
 mosaicml>=0.13.2,<0.14
->>>>>>> f4346a68
 pre-commit>=2.18.1,<3
 pytest>=7.2.1,<8
 pytest_codeblocks>=0.16.1,<0.17
@@ -15,16 +11,9 @@
 toml>=0.10.2,<0.11
 packaging>=21,<23
 omegaconf>=2.2.3,<3
-<<<<<<< HEAD
-# these are just for common/text_data.py
-datasets>=2.9.0
-transformers>=4.11,<5
-mosaicml-streaming
-=======
 # these are just for common/
 datasets==2.10.1
 transformers==4.25.1
 mosaicml-streaming==0.3.0
->>>>>>> f4346a68
 pynvml<12
 slack-sdk<4