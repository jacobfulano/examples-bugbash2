# Copyright 2022 MosaicML Examples authors
# SPDX-License-Identifier: Apache-2.0

import os

from composer import algorithms
from composer.callbacks import (HealthChecker, LRMonitor, MemoryMonitor,
                                OptimizerMonitor, RuntimeEstimator,
                                SpeedMonitor)
from composer.core import Evaluator
from composer.datasets.in_context_learning_evaluation import \
    get_icl_task_dataloader
from composer.loggers import WandBLogger
from composer.optim import DecoupledAdamW
from composer.optim.scheduler import (ConstantWithWarmupScheduler,
                                      CosineAnnealingWithWarmupScheduler,
                                      LinearWithWarmupScheduler)

from examples.common.fdiff import FDiffMetrics
from examples.common.optim.lion import DecoupledLionW
from examples.common.text_data import build_text_dataloader


def build_callback(name, kwargs):
    if name == 'lr_monitor':
        return LRMonitor()
    elif name == 'memory_monitor':
        return MemoryMonitor()
    elif name == 'speed_monitor':
        return SpeedMonitor(window_size=kwargs.get('window_size', 1),
<<<<<<< HEAD
                               gpu_flops_available=kwargs.get(
                                   'gpu_flops_available', None))
=======
                            gpu_flops_available=kwargs.get(
                                'gpu_flops_available', None))
>>>>>>> f4346a68
    elif name == 'fdiff':
        return FDiffMetrics(**kwargs)
    elif name == 'runtime_estimator':
        return RuntimeEstimator()
    elif name == 'optimizer_monitor':
        return OptimizerMonitor(log_optimizer_metrics=kwargs.get(
            'log_optimizer_metrics', True),)
    elif name == 'health_checker':
        return HealthChecker(**kwargs)
    else:
        raise ValueError(f'Not sure how to build callback: {name}')


def build_logger(name, kwargs):
    if name == 'wandb':
        return WandBLogger(**kwargs)
    else:
        raise ValueError(f'Not sure how to build logger: {name}')


def build_algorithm(name, kwargs):
    if name == 'gradient_clipping':
        return algorithms.GradientClipping(**kwargs)
    elif name == 'alibi':
        return algorithms.Alibi(**kwargs)
    elif name == 'fused_layernorm':
        return algorithms.FusedLayerNorm(**kwargs)
    elif name == 'gated_linear_units':
        return algorithms.GatedLinearUnits(**kwargs)
    elif name == 'low_precision_layernorm':
        return algorithms.LowPrecisionLayerNorm(**kwargs)
    else:
        raise ValueError(f'Not sure how to build algorithm: {name}')


def build_optimizer(cfg, model):
    if cfg.name == 'decoupled_adamw':
        return DecoupledAdamW(model.parameters(),
                              lr=cfg.lr,
                              betas=cfg.betas,
                              eps=cfg.eps,
                              weight_decay=cfg.weight_decay)
    elif cfg.name == 'decoupled_lionw':
        return DecoupledLionW(model.parameters(),
                              lr=cfg.lr,
                              betas=cfg.betas,
                              weight_decay=cfg.weight_decay)

    else:
        raise ValueError(f'Not sure how to build optimizer: {cfg.name}')


def build_scheduler(cfg):
    if cfg.name == 'constant_with_warmup':
        return ConstantWithWarmupScheduler(t_warmup=cfg.t_warmup)
    elif cfg.name == 'cosine_with_warmup':
        return CosineAnnealingWithWarmupScheduler(t_warmup=cfg.t_warmup,
                                                  alpha_f=cfg.alpha_f)
    elif cfg.name == 'linear_decay_with_warmup':
        return LinearWithWarmupScheduler(t_warmup=cfg.t_warmup,
                                         alpha_f=cfg.alpha_f)
    else:
        raise ValueError(f'Not sure how to build scheduler: {cfg.name}')


def build_dataloader(cfg, device_batch_size):
    if cfg.name == 'text':
        return build_text_dataloader(cfg, device_batch_size)
    else:
        raise ValueError(f'Not sure how to build dataloader with config: {cfg}')


def build_icl_evaluators(cfg, tokenizer):
    os.environ['TOKENIZERS_PARALLELISM'] = 'false'

    evaluators = []
    logger_keys = []

    def _validate_cfg(icl_cfg):
        assert 'dataset_uri' in icl_cfg and icl_cfg.dataset_uri is not None
        assert 'icl_task_type' in icl_cfg
        assert 'num_fewshot' in icl_cfg
        assert 'batch_size' in icl_cfg
        assert 'metric_names' in icl_cfg
        assert 'prompt_string' in icl_cfg
        assert 'example_delimiter' in icl_cfg
        assert 'continuation_delimiter' in icl_cfg
        assert 'label' in icl_cfg

    for icl_cfg in cfg.icl_tasks:
        _validate_cfg(icl_cfg)
        for num_fewshot in list(icl_cfg.num_fewshot):
            if tokenizer.pad_token_id is None:
                # Current workaround to support GPT2 tokenizer with `pad_token_id = None`
                pad_tok_id = tokenizer.eos_token_id
            else:
                pad_tok_id = tokenizer.pad_token_id
            label = f'{icl_cfg.label}/{num_fewshot}-shot'
            metric_names = list(icl_cfg.metric_names)
            dataloader = get_icl_task_dataloader(
                icl_cfg.icl_task_type,
                icl_cfg.dataset_uri,
                tokenizer,
                batch_size=icl_cfg.batch_size,
                max_seq_len=tokenizer.max_seq_len,
                pad_tok_id=pad_tok_id,
                num_fewshot=num_fewshot,
                prompt_string=icl_cfg.prompt_string,
                example_delimiter=icl_cfg.example_delimiter,
                continuation_delimiter=icl_cfg.continuation_delimiter,
                destination_path=f'{icl_cfg.label}-{num_fewshot}.jsonl',
            )
            logger_keys.extend([f'metrics/{label}/{m}' for m in metric_names])
            evaluators.append(
                Evaluator(label=label,
                          dataloader=dataloader,
                          metric_names=metric_names))

    return evaluators, logger_keys<|MERGE_RESOLUTION|>--- conflicted
+++ resolved
@@ -28,13 +28,8 @@
         return MemoryMonitor()
     elif name == 'speed_monitor':
         return SpeedMonitor(window_size=kwargs.get('window_size', 1),
-<<<<<<< HEAD
-                               gpu_flops_available=kwargs.get(
-                                   'gpu_flops_available', None))
-=======
                             gpu_flops_available=kwargs.get(
                                 'gpu_flops_available', None))
->>>>>>> f4346a68
     elif name == 'fdiff':
         return FDiffMetrics(**kwargs)
     elif name == 'runtime_estimator':
