# Copyright 2022 MosaicML Examples authors
# SPDX-License-Identifier: Apache-2.0

import os
import sys
import warnings

from composer import Trainer
from composer.core import Evaluator
from composer.utils import dist, get_device, reproducibility
from omegaconf import OmegaConf as om

from examples.common.builders import (build_algorithm, build_callback,
                                      build_icl_evaluators, build_logger,
                                      build_optimizer, build_scheduler)
from examples.common.config_utils import log_config, update_batch_size_info
from examples.common.text_data import build_text_dataloader
<<<<<<< HEAD
from examples.llm.src import (COMPOSER_MODEL_REGISTRY, TOKENIZER_REGISTRY,
                              build_finetuning_dataloader,
=======
from examples.llm.src import (COMPOSER_MODEL_REGISTRY,
>>>>>>> 6ebe3cee
                              build_text_denoising_dataloader)


def validate_config(cfg):
    """Validates compatible model and dataloader selection."""
    loaders = [cfg.train_loader]
    if 'eval_loader' in cfg:
        loaders.append(cfg.eval_loader)
    for loader in loaders:
        if loader.name == 'text':
            if cfg.model.name in ['hf_prefix_lm', 'hf_t5']:
                raise ValueError(
                    f'Model type "{cfg.model.name}" is not supported when using the "text " ' +\
                    f'dataloader. Please use the "text_denoising" dataloader to pre-train that model type.')
        elif loader.name == 'text_denoising':
            if cfg.model.name == 'hf_causal_lm':
                raise ValueError(
                    f'Model type "{cfg.model.name}" is not supported when using the "text_denoising" ' +\
                    f'dataloader. Please use the "text" dataloader to pre-train that model type.')
            if loader.mixture_of_denoisers.decoder_only_format and cfg.model.name == 'hf_t5':
                warnings.warn(
                    'Model type "hf_t5" requires `decoder_only_format` to be ``False``. ' +\
                    'Overriding `decoder_only_format` from ``True`` to ``False``.')
                loader.mixture_of_denoisers.decoder_only_format = False
            if (not loader.mixture_of_denoisers.decoder_only_format
               ) and cfg.model.name == 'hf_prefix_lm':
                warnings.warn(
                    'Model type "hf_prefix_lm" requires `decoder_only_format` to be ``True``. ' +\
                    'Overriding `decoder_only_format` from ``False`` to ``True``.')
                loader.mixture_of_denoisers.decoder_only_format = True

    if 'icl_tasks' in cfg:
        if cfg.model.name == 'hf_t5':
            raise ValueError(
                'ICL evaluation does not currently support Encoder-Decoder models, such as "hf_t5".'
            )


def build_composer_model(model_cfg, tokenizer_cfg):
    warnings.filterwarnings(
        action='ignore',
        message='Torchmetrics v0.9 introduced a new argument class property')
    try:
        return COMPOSER_MODEL_REGISTRY[model_cfg.name](model_cfg, tokenizer_cfg)
    except:
        raise ValueError(
            f'Not sure how to build model with name={model_cfg.name}')


def build_dataloader(cfg, device_batch_size):
    if cfg.name == 'text':
        return build_text_dataloader(cfg, device_batch_size)
    elif cfg.name == 'text_denoising':
        return build_text_denoising_dataloader(cfg, device_batch_size)
    elif cfg.name == 'finetuning':
        return build_finetuning_dataloader(cfg, device_batch_size)
    else:
        raise ValueError(f'Not sure how to build dataloader with config: {cfg}')


def main(cfg):
    # Check for incompatibilities between the model and data loaders
    validate_config(cfg)

    # Filter deprecation warning from torch internal usage
    warnings.filterwarnings(
        action='ignore',
        category=UserWarning,
        message=
        f'torch.distributed.*_base is a private function and will be deprecated.*'
    )

    cfg.dist_timeout = cfg.get('dist_timeout', 1800.0)

    reproducibility.seed_all(cfg.seed)
    dist.initialize_dist(get_device(None), timeout=cfg.dist_timeout)

    # Run Name
    if cfg.get('run_name') is None:
        cfg.run_name = os.environ.get('COMPOSER_RUN_NAME', 'llm')

    # Get batch size info
    cfg = update_batch_size_info(cfg)

    # Read FSDP Config as a dict
    fsdp_config = cfg.get('fsdp_config', None)
    fsdp_config = om.to_container(fsdp_config,
                                  resolve=True) if fsdp_config else None

    # Restrict model init_device to 'meta' and 'cpu',
    # using 'cuda' vs. 'cuda:id' is tricky and can lead to common user errors
    # when multiple GPUs are available.
    # Also 'meta' is only valid when using FSDP
    init_device = cfg.model.get('init_device', 'cpu')
    assert init_device in ['meta', 'cpu']
    if fsdp_config is None and init_device == 'meta':
        warnings.warn(
            "Using `cfg.model.init_device='meta'` is only valid when using FSDP! " +\
            "Reverting to `cfg.model.init_device='cpu'`.")
        cfg.model.init_device = 'cpu'

    # Build Model
    print('Initializing model...')
    model = build_composer_model(cfg.model, cfg.tokenizer)
    cfg.n_params = sum(p.numel() for p in model.parameters())
    print(f'{cfg.n_params=:.2e}')
    if hasattr(model, 'num_fwd_flops'):
        print(f'{model.num_fwd_flops=:.2e}')

    # Dataloaders
    print('Building train loader...')
    train_loader = build_dataloader(cfg.train_loader,
                                    cfg.device_train_batch_size)
    print('Building eval loader...')
    evaluators = []
    if 'eval_loader' in cfg:
        eval_loader = Evaluator(label='eval',
                                dataloader=build_dataloader(
                                    cfg.eval_loader,
                                    cfg.device_eval_batch_size),
                                metric_names=list(model.train_metrics.keys()))
        evaluators.append(eval_loader)

    if 'icl_tasks' in cfg:
        icl_evaluators, _ = build_icl_evaluators(cfg, model.tokenizer)
        evaluators.extend(icl_evaluators)

    # Optimizer
    optimizer = build_optimizer(cfg.optimizer, model)

    # Scheduler
    scheduler = build_scheduler(cfg.scheduler)

    # Loggers
    loggers = [
        build_logger(name, logger_cfg)
        for name, logger_cfg in (cfg.get('loggers') or {}).items()
    ]

    # Callbacks
    callbacks = [
        build_callback(name, callback_cfg)
        for name, callback_cfg in (cfg.get('callbacks') or {}).items()
    ]

    # Algorithms
    algorithms = [
        build_algorithm(name, algorithm_cfg)
        for name, algorithm_cfg in (cfg.get('algorithms') or {}).items()
    ]

    # Build the Trainer
    print('Building trainer...')
    trainer = Trainer(
        run_name=cfg.run_name,
        seed=cfg.seed,
        model=model,
        train_dataloader=train_loader,
        eval_dataloader=evaluators,
        optimizers=optimizer,
        schedulers=scheduler,
        max_duration=cfg.max_duration,
        eval_interval=cfg.eval_interval,
        eval_subset_num_batches=cfg.get('eval_subset_num_batches', -1),
        progress_bar=cfg.get('progress_bar', False),
        log_to_console=cfg.get('log_to_console', True),
        console_log_interval=cfg.get('console_log_interval', '1ba'),
        loggers=loggers,
        callbacks=callbacks,
        precision=cfg.precision,
        algorithms=algorithms,
        device_train_microbatch_size=cfg.get('device_train_microbatch_size',
                                             'auto'),
        fsdp_config=fsdp_config,  # type: ignore
        save_folder=cfg.get('save_folder', None),
        save_interval=cfg.get('save_interval', '1000ba'),
        save_num_checkpoints_to_keep=cfg.get('save_num_checkpoints_to_keep',
                                             -1),
        save_overwrite=cfg.get('save_overwrite', False),
        load_path=cfg.get('load_path', None),
        load_weights_only=cfg.get('load_weights_only', False),
        load_ignore_keys=cfg.get('load_ignore_keys', None),
        autoresume=cfg.get('autoresume', False),
        python_log_level=cfg.get('python_log_level', None),
        dist_timeout=cfg.dist_timeout,
    )

    print('Logging config...')
    log_config(cfg)

    if cfg.get('eval_first', False):
        trainer.eval()

    print('Starting training...')
    trainer.fit()

    print('Done.')


if __name__ == '__main__':
    yaml_path, args_list = sys.argv[1], sys.argv[2:]
    with open(yaml_path) as f:
        yaml_cfg = om.load(f)
    cli_cfg = om.from_cli(args_list)
    cfg = om.merge(yaml_cfg, cli_cfg)
    main(cfg)<|MERGE_RESOLUTION|>--- conflicted
+++ resolved
@@ -15,12 +15,7 @@
                                       build_optimizer, build_scheduler)
 from examples.common.config_utils import log_config, update_batch_size_info
 from examples.common.text_data import build_text_dataloader
-<<<<<<< HEAD
-from examples.llm.src import (COMPOSER_MODEL_REGISTRY, TOKENIZER_REGISTRY,
-                              build_finetuning_dataloader,
-=======
 from examples.llm.src import (COMPOSER_MODEL_REGISTRY,
->>>>>>> 6ebe3cee
                               build_text_denoising_dataloader)
 
 
