# Tokenizer
tokenizer:
  type: hftokenizer
  args:
    tokenizer_name: gpt2
    max_seq_len: 2048

model:
  name: hf_causal_lm
  pretrained_model_name_or_path: EleutherAI/gpt-neo-125M
  device: cpu
  pretrained: true

load_path: # Add your (optional) Composer checkpoint path here!

# FSDP config for model sharding
# fsdp_config:
#   sharding_strategy: FULL_SHARD

icl_tasks:
-
  label: piqa
  dataset_uri: # ADD YOUR OWN DATASET URI
  num_fewshot:
  - 5
  batch_size: 16
  icl_task_type: multiple_choice
  metric_names:
  - InContextLearningMultipleChoiceAccuracy
  prompt_string: '' # this goes at the beginning of each input
  example_delimiter: '\n' # this goes between fewshot examples
  continuation_delimiter: ' ' # this separates questions from answers
  destination_path: piqa_local.jsonl
-
  label: lambada
  dataset_uri: # ADD YOUR OWN DATASET URI
  num_fewshot:
  - 0
  batch_size: 16
  icl_task_type: language_modeling
  metric_names:
  - InContextLearningLMAccuracy
  prompt_string: '' # this goes at the beginning of each input
  example_delimiter: '\n' # this goes between fewshot examples
<<<<<<< HEAD
  continuation_delimiter: ' ' # this separates contexts from continuations
  destination_path: lambada_local.jsonl
=======
  continuation_delimiter: ' ' # this separates contexts from continuations
>>>>>>> f4346a68
<|MERGE_RESOLUTION|>--- conflicted
+++ resolved
@@ -42,9 +42,4 @@
   - InContextLearningLMAccuracy
   prompt_string: '' # this goes at the beginning of each input
   example_delimiter: '\n' # this goes between fewshot examples
-<<<<<<< HEAD
-  continuation_delimiter: ' ' # this separates contexts from continuations
-  destination_path: lambada_local.jsonl
-=======
-  continuation_delimiter: ' ' # this separates contexts from continuations
->>>>>>> f4346a68
+  continuation_delimiter: ' ' # this separates contexts from continuations