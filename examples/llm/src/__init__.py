--- conflicted
+++ resolved
@@ -15,12 +15,8 @@
 
 __all__ = [
     'build_text_denoising_dataloader',
-<<<<<<< HEAD
-    'build_finetuning_dataloader',
-=======
     'flash_attn_fn',
     'triton_flash_attn_fn',
->>>>>>> 6ebe3cee
     'MixtureOfDenoisersCollator',
     'ComposerHFCausalLM',
     'ComposerHFPrefixLM',
