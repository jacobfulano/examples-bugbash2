--- conflicted
+++ resolved
@@ -39,13 +39,8 @@
         if cfg.get('alibi', False):
             assert cfg.attn_impl == 'triton' or cfg.attn_impl == 'torch', 'Only triton kernel or torch supports alibi'
 
-<<<<<<< HEAD
-        layernorm_class = nn.LayerNorm if not cfg.get(
-            'low_precision_layernorm', False) else LPLayerNorm
-=======
         layernorm_class = LPLayerNorm if cfg.get('low_precision_layernorm',
                                                  False) else nn.LayerNorm
->>>>>>> f4346a68
 
         self.ln_1 = layernorm_class(cfg.d_model, device=device)
         self.causal_attn = causal_attn_cls(cfg, device)
