--- conflicted
+++ resolved
@@ -40,13 +40,8 @@
         else:
             raise ValueError(f'Unknown attn_impl={cfg.attn_impl}')
 
-<<<<<<< HEAD
-        layernorm_class = nn.LayerNorm if not cfg.get(
-            'low_precision_layernorm', False) else LPLayerNorm
-=======
         layernorm_class = LPLayerNorm if cfg.get('low_precision_layernorm',
                                                  False) else nn.LayerNorm
->>>>>>> f4346a68
 
         if cfg.get('attn_qk_ln') and cfg.attn_impl not in ['flash', 'triton']:
             raise NotImplementedError(
@@ -313,10 +308,6 @@
 
     def flops_per_batch(self, batch):
         # Note: this computation does not take into account padding, and assumes
-<<<<<<< HEAD
-        # that the dataset has been constructed without padding. Additionally, we 
-=======
         # that the dataset has been constructed without padding. Additionally, we
->>>>>>> f4346a68
         # assume the backward pass is approximately 2x the forward pass
         return self.num_fwd_flops * 3 * batch['input_ids'].shape[0]