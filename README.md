--- conflicted
+++ resolved
@@ -63,10 +63,7 @@
 
 A simple yet feature complete implementation of GPT, that scales to 70B parameters while maintaining high performance on GPU clusters. Flexible code, written with vanilla PyTorch, that uses [PyTorch FSDP](https://pytorch.org/blog/introducing-pytorch-fully-sharded-data-parallel-api/) and some recent efficiency improvements.
 
-<<<<<<< HEAD
 :rocket: Get started with the code [here](./examples/llm/).
-=======
-:rocket: Get started with the code [here](./llm/).
 
 
 ## BERT
@@ -75,5 +72,4 @@
 
 We also provide the source code and recipe behind our Mosaic BERT model, which you can train yourself using this repo.
 
-:rocket: Get started with the code [here](./bert/).
->>>>>>> 98ce97a1
+:rocket: Get started with the code [here](./examples/bert/).